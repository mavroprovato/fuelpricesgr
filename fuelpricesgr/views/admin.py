--- conflicted
+++ resolved
@@ -8,11 +8,7 @@
 from starlette.requests import Request
 from starlette.responses import RedirectResponse
 
-<<<<<<< HEAD
-from fuelpricesgr.services.storage import sql
-=======
 from fuelpricesgr import storage
->>>>>>> 1c95b18e
 
 
 class BaseAdmin(sqladmin.ModelView):
@@ -31,11 +27,7 @@
         return {attr: attr.key.replace('_', ' ').capitalize() for attr in sqlalchemy.inspect(self.model).attrs}
 
 
-<<<<<<< HEAD
-class DailyCountryAdmin(BaseAdmin, model=sql.DailyCountry):
-=======
 class DailyCountryAdmin(BaseAdmin, model=storage.sql_alchemy.DailyCountry):
->>>>>>> 1c95b18e
     """The daily country admin.
     """
     name = "Daily Country Data"
@@ -46,11 +38,7 @@
     column_default_sort = [('date', True), ('fuel_type', False)]
 
 
-<<<<<<< HEAD
-class DailyPrefectureAdmin(BaseAdmin, model=sql.DailyPrefecture):
-=======
 class DailyPrefectureAdmin(BaseAdmin, model=storage.sql_alchemy.DailyPrefecture):
->>>>>>> 1c95b18e
     """The daily country admin.
     """
     name = "Daily Prefecture Data"
@@ -64,11 +52,7 @@
     column_default_sort = [('date', True), ('prefecture', False), ('fuel_type', False)]
 
 
-<<<<<<< HEAD
-class WeeklyCountryAdmin(BaseAdmin, model=sql.WeeklyCountry):
-=======
 class WeeklyCountryAdmin(BaseAdmin, model=storage.sql_alchemy.WeeklyCountry):
->>>>>>> 1c95b18e
     """The daily country admin.
     """
     name = "Weekly Country Data"
@@ -79,11 +63,7 @@
     column_default_sort = [('date', True), ('fuel_type', False)]
 
 
-<<<<<<< HEAD
-class WeeklyPrefectureAdmin(BaseAdmin, model=sql.WeeklyPrefecture):
-=======
 class WeeklyPrefectureAdmin(BaseAdmin, model=storage.sql_alchemy.WeeklyPrefecture):
->>>>>>> 1c95b18e
     """The daily country admin.
     """
     name = "Weekly Prefecture Data"
@@ -97,11 +77,7 @@
     column_default_sort = [('date', True), ('prefecture', False), ('fuel_type', True)]
 
 
-<<<<<<< HEAD
-class UserAdmin(BaseAdmin, model=sql.User):
-=======
 class UserAdmin(BaseAdmin, model=storage.sql_alchemy.User):
->>>>>>> 1c95b18e
     """The user admin.
     """
     column_searchable_list = ('email', )
