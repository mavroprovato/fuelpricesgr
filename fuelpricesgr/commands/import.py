--- conflicted
+++ resolved
@@ -61,11 +61,7 @@
     return arg_parser.parse_args()
 
 
-<<<<<<< HEAD
-def import_data(service: services.storage.BaseService, args: argparse.Namespace) -> bool:
-=======
 def import_data(s: storage.base.BaseStorage, args: argparse.Namespace) -> bool:
->>>>>>> 1c95b18e
     """Import data based on the command line arguments.
 
     :param s: The storage.
@@ -92,11 +88,7 @@
 
 
 def get_fetch_date_range(
-<<<<<<< HEAD
-        service: services.storage.BaseService, args: argparse.Namespace, data_file_type: enums.DataFileType
-=======
         s: storage.base.BaseStorage, args: argparse.Namespace, data_type: enums.DataType
->>>>>>> 1c95b18e
 ) -> tuple[datetime.date, datetime.date]:
     """Get the date range for which to fetch data, based on the passed arguments. If the start date is not provided,
     then the last available date for the data file type is set as the start date. If there are no available data, then
@@ -153,15 +145,9 @@
     )
 
     # Import data
-<<<<<<< HEAD
-    services.storage.init_service()
-    with services.storage.get_service() as service:
-        error = import_data(service=service, args=args)
-=======
     storage.init_storage()
     with storage.get_storage() as s:
         error = import_data(s=s, args=args)
->>>>>>> 1c95b18e
 
     # Clear cache
     caching.clear_cache()
